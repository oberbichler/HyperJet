import pytest
import hyperjet as hj
import numpy as np
from numpy.testing import assert_equal, assert_allclose
from copy import copy

if __name__ == '__main__':
    import os
    import sys
    print(f'pid: {os.getpid()}')
    pytest.main(sys.argv)


# test data


class VariableSet:
    def __init__(self, dtype):
        self.dtype = dtype

    def from_data(self, data):
        if self.dtype.order == 1:
            n = int((np.sqrt(1 + 8 * len(data)) - 3) / 2) + 1
            return self.dtype(data[:n])
        else:
            return self.dtype(data)

    @property
    def u1(self):
        return self.from_data([1.80000000000000, 1.20000000000000, -0.360000000000000, 0.400000000000000, -0.240000000000000, 0.144000000000000])

    @property
    def u2(self):
        return self.from_data([1.41421356237310, -0.353553390593274, 0.353553390593274, -0.0883883476483184, 0.0883883476483184, -0.0883883476483184])

    @property
    def u3(self):
        return self.from_data([-0.227202094693087, -1.16861715705383, 0.350585147116150, -0.0623680359932327, 0.135572126503353, -0.110788667374236])

    @property
    def u4(self):
        return self.from_data([0.973847630878195, -0.272642513631704, 0.0817927540895113, -1.49322142634184, 0.475230679265721, -0.158927754597619])

    @property
    def u5(self):
        return self.from_data([-4.28626167462806, 23.2464469720624, -6.97393409161873, -231.388035688946, 67.0917660094774, -18.7327429845195])

    @property
    def u6(self):
        return self.from_data([2.94217428809568, 3.72896781158072, -1.11869034347422, 5.47972024538469, -2.01681285477348, 0.828781925126886])

    @property
    def u7(self):
        return self.from_data([3.10747317631727, 3.53060914571482, -1.05918274371444, 5.65163108913514, -2.04855024131202, 0.826401621136496])

    @property
    def u8(self):
        return self.from_data([0.946806012846268, 0.124270048845782, -0.0372810146537347, -0.240959761098066, 0.0598609234448416, -0.0105020741027055])

    @property
    def u9(self):
        return self.from_data([1, 2, 3, 4, 5, 6])

    def check(self, act, exp):
        if self.dtype.order == 1:
            n = int((np.sqrt(1 + 8 * len(exp)) - 3) / 2) + 1
            assert_allclose(act.data, exp[:n], atol=1e-16)
        else:
            assert_allclose(act.data, exp, atol=1e-16)

    def data(self, data):
        if self.dtype.order == 1:
            n = int((np.sqrt(1 + 8 * len(data)) - 3) / 2) + 1
            return data[:n]
        else:
            return data


static_set_1 = VariableSet(hj.D2Scalar)
static_set_2 = VariableSet(hj.DD2Scalar)
dynamic_set_1 = VariableSet(hj.DScalar)
dynamic_set_2 = VariableSet(hj.DDScalar)

test_data = dict(
    argvalues=[static_set_1, dynamic_set_1, static_set_2, dynamic_set_2],
    ids=['static 1st order', 'dynamic 1st order', 'static 2nd order', 'dynamic 2nd order'],
)


# initialization


def test_init_by_value():
    # static size
    u = hj.DD2Scalar(f=1, size=2)
    assert_equal(u.size, 2)
    assert_allclose(u.data, [1, 0, 0, 0, 0, 0])

    # dynamic size
    u = hj.DDScalar(f=1, size=2)
    assert_equal(u.size, 2)
    assert_allclose(u.data, [1, 0, 0, 0, 0, 0])

    # static size with invalid size argument throws
    with pytest.raises(RuntimeError):
        hj.DD2Scalar(f=1, size=3)

    # dynamic size without argument has size=0
    u = hj.DDScalar(f=1)
    assert_equal(u.size, 0)
    assert_allclose(u.data, [1])


def test_init_by_data():
    # static size
    u = hj.DD2Scalar([1, 2, 3, 4, 5, 6])
    assert_equal(u.size, 2)
    assert_allclose(u.data, [1, 2, 3, 4, 5, 6])

    # dynamic size
    u = hj.DDScalar([1, 2, 3, 4, 5, 6])
    assert_equal(u.size, 2)
    assert_allclose(u.data, [1, 2, 3, 4, 5, 6])

    # static size with invalid data length throws
    with pytest.raises(TypeError):
        hj.DD2Scalar([1, 2, 3, 4, 5])

    # dynamic size with invalid data length throws
    with pytest.raises(RuntimeError):
        hj.DDScalar([1, 2, 3, 4, 5])


def test_empty():
    # static size
    u = hj.DD2Scalar.empty()
    assert(u.size == 2)

    # static size with same size argument
    u = hj.DD2Scalar.empty(size=2)
    assert(u.size == 2)

    # static size with different size argument throws
    with pytest.raises(RuntimeError):
        hj.DD2Scalar.empty(size=3)

    # dynamic size without size argument -> scalar
    u = hj.DDScalar.empty()
    assert(u.size == 0)

    # dynamic size with size argument
    u = hj.DDScalar.empty(size=2)
    assert(u.size == 2)


def test_zero():
    # static size
    u = hj.DD2Scalar.zero()
    assert(u.size == 2)

    # static size with same size argument
    u = hj.DD2Scalar.zero(size=2)
    assert(u.size == 2)

    # static size with different size argument throws
    with pytest.raises(RuntimeError):
        hj.DD2Scalar.zero(size=3)

    # dynamic size without size argument -> scalar
    u = hj.DDScalar.zero()
    assert(u.size == 0)

    # dynamic size with size argument
    u = hj.DDScalar.zero(size=2)
    assert(u.size == 2)


def test_constant():
    # static size
    u = hj.DD2Scalar.constant(f=3.5)
    assert(u.f == 3.5)
    assert(u.size == 2)

    # static size with same size argument
    u = hj.DD2Scalar.constant(f=3.5, size=2)
    assert(u.f == 3.5)
    assert(u.size == 2)

    # static size with different size argument throws
    with pytest.raises(RuntimeError):
        hj.DD2Scalar.constant(f=3.5, size=3)

    # dynamic size without size argument -> scalar
    u = hj.DDScalar.constant(f=3.5)
    assert(u.f == 3.5)
    assert(u.size == 0)

    # dynamic size with size argument
    u = hj.DDScalar.constant(f=3.5, size=2)
    assert(u.f == 3.5)
    assert(u.size == 2)


def test_variable():
    # static size
    u = hj.DD2Scalar.variable(i=1, f=3.5)
    assert(u.f == 3.5)
    assert(u.size == 2)

    # static size with same size argument
    u = hj.DD2Scalar.variable(i=1, f=3.5, size=2)
    assert(u.f == 3.5)
    assert(u.size == 2)

    # static size with different size argument throws
    with pytest.raises(RuntimeError):
        hj.DD2Scalar.variable(i=1, f=3.5, size=3)

    # dynamic size without size argument throws
    with pytest.raises(TypeError):
        hj.DDScalar.variable(i=1, f=3.5)

    # dynamic size with size argument
    u = hj.DDScalar.variable(i=1, f=3.5, size=2)
    assert(u.f == 3.5)
    assert(u.size == 2)


def test_variables():
    # static size
    u = hj.DD2Scalar.variables([3, 5])
    assert_equal(len(u), 2)
    assert_allclose(u[0].is_dynamic, False)
    assert_allclose(u[1].is_dynamic, False)
    assert_allclose(u[0].data, [3, 1, 0, 0, 0, 0])
    assert_allclose(u[1].data, [5, 0, 1, 0, 0, 0])

    # dynamic size
    u = hj.DDScalar.variables([3, 5])
    assert_equal(len(u), 2)
    assert_allclose(u[0].is_dynamic, True)
    assert_allclose(u[1].is_dynamic, True)
    assert_allclose(u[0].data, [3, 1, 0, 0, 0, 0])
    assert_allclose(u[1].data, [5, 0, 1, 0, 0, 0])


# properties


@pytest.mark.parametrize('ctx', **test_data)
def test_init_by_array(ctx):
    if ctx.dtype.order == 1:
        return  # FIXME:
    u = ctx.dtype(f=1, g=[2, 3], hm=[[4, 5], [5, 6]])
    assert_equal(u.size, 2)
    assert_allclose(u.data, [1, 2, 3, 4, 5, 6])


@pytest.mark.parametrize('ctx', **test_data)
def test_values(ctx):
    # static size
    u = ctx.from_data([1, 2, 3, 4, 5, 6])

    assert_equal(u.f, 1)

    assert_equal(u.g[0], 2)
    assert_equal(u.g[1], 3)

    if ctx.dtype.order == 2:
        assert_equal(u.h(0, 0), 4)
        assert_equal(u.h(0, 1), 5)
        assert_equal(u.h(1, 0), 5)
        assert_equal(u.h(1, 1), 6)

    u.f = 6
    u.g[0] = 5
    u.g[1] = 4

    if ctx.dtype.order == 2:
        u.set_h(0, 0, 3)
        u.set_h(0, 1, 2)
        u.set_h(1, 0, 2)
        u.set_h(1, 1, 1)

    assert_equal(u.f, 6)

    assert_equal(u.g[0], 5)
    assert_equal(u.g[1], 4)

    if ctx.dtype.order == 2:
        assert_equal(u.h(0, 0), 3)
        assert_equal(u.h(0, 1), 2)
        assert_equal(u.h(1, 0), 2)
        assert_equal(u.h(1, 1), 1)


@pytest.mark.parametrize('ctx', **test_data)
def test_ndarray(ctx):
    # FIXME: Cleanup
    # static size
    u = ctx.from_data([1, 2, 3, 4, 5, 6])

    assert_allclose(u.g, [2, 3])

    if ctx.dtype.order == 2:
        assert_equal(u.hm(), [[4, 5], [5, 6]])
        assert_equal(u.hm(mode='full'), [[4, 5], [5, 6]])
        assert_equal(u.hm(mode='zeros'), [[4, 5], [0, 6]])

    u.g[:] = [5, 4]
    assert_allclose(u.g, [5, 4])

    if ctx.dtype.order == 2:
        u.set_hm([[3, 2], [0, 1]])
        assert_equal(u.hm(), [[3, 2], [2, 1]])
        assert_equal(u.hm(mode='full'), [[3, 2], [2, 1]])
        assert_equal(u.hm(mode='zeros'), [[3, 2], [0, 1]])

    ctx.check(u, [1, 5, 4, 3, 2, 1])

    u.data[:] = ctx.data([3, 4, 5, 6, 7, 8])
    ctx.check(u, [3, 4, 5, 6, 7, 8])


def test_is_dynamic():
    assert_equal(static_set_2.u1.is_dynamic, False)
    assert_equal(dynamic_set_2.u1.is_dynamic, True)


@pytest.mark.parametrize('ctx', **test_data)
def test_size(ctx):
    u = ctx.u1
    assert_equal(u.size, 2)


# resizing


@pytest.mark.parametrize('ctx', **test_data)
def test_resize(ctx):
    u = ctx.u9

    if u.is_dynamic:
        r = u.pad_right(5)
        assert_equal(r.size, 5)
    else:
        with pytest.raises(AttributeError):
            u.pad_right(5)


<<<<<<< HEAD
@pytest.mark.parametrize('ctx', **test_data)
=======
def test_eval():
    u = hj.DDScalar([1, 2, 3, 4, 5, 6, 7, 8, 9, 10])
    assert_equal(u.eval([11, 12, 13]), 5031.5)


@pytest.mark.parametrize('ctx', [static_set, dynamic_set], ids=['static', 'dynamic'])
>>>>>>> ca259903
def test_pad_right(ctx):
    u = ctx.u9

    if u.is_dynamic:
        r = u.pad_right(new_size=5)
        ctx.check(r, [1, 2, 3, 0, 0, 0, 4, 5, 0, 0, 0, 6, 0, 0, 0, 0, 0, 0, 0, 0, 0])
    else:
        with pytest.raises(AttributeError):
            u.pad_right(new_size=5)


@pytest.mark.parametrize('ctx', **test_data)
def test_pad_left(ctx):
    u = ctx.u9

    if u.is_dynamic:
        r = u.pad_left(new_size=5)
        ctx.check(r, [1, 0, 0, 0, 2, 3, 0, 0, 0, 0, 0, 0, 0, 0, 0, 0, 0, 0, 4, 5, 6])
    else:
        with pytest.raises(AttributeError):
            u.pad_left(new_size=5)


# serialization


@pytest.mark.parametrize('ctx', **test_data)
def test_copy(ctx):
    u = ctx.u1
    v = copy(u)
    assert_equal(v.data, u.data)


# arithmetic operations


@pytest.mark.parametrize('ctx', **test_data)
def test_negative(ctx):
    r = np.negative(ctx.u1)
    ctx.check(r, [-1.8, -1.2, 0.36, -0.4, 0.24, -0.144])


@pytest.mark.parametrize('ctx', **test_data)
def test_add(ctx):
    r = ctx.u1 + ctx.u2
    ctx.check(r, [3.21421356237310, 0.846446609406726, -0.00644660940672624, 0.311611652351682, -0.151611652351682, 0.0556116523516816])

    r = ctx.u1 + 3
    ctx.check(r, [4.80000000000000, 1.20000000000000, -0.360000000000000, 0.400000000000000, -0.240000000000000, 0.144000000000000])

    r = 3 + ctx.u1
    ctx.check(r, [4.80000000000000, 1.20000000000000, -0.360000000000000, 0.400000000000000, -0.240000000000000, 0.144000000000000])

    r = ctx.u1
    r += ctx.u2
    ctx.check(r, [3.21421356237310, 0.846446609406726, -0.00644660940672624, 0.311611652351682, -0.151611652351682, 0.0556116523516816])

    r = ctx.u1
    r += 3
    ctx.check(r, [4.80000000000000, 1.20000000000000, -0.360000000000000, 0.400000000000000, -0.240000000000000, 0.144000000000000])


@pytest.mark.parametrize('ctx', **test_data)
def test_sub(ctx):
    r = ctx.u1 - ctx.u2
    ctx.check(r, [0.385786437626905, 1.55355339059327, -0.713553390593274, 0.488388347648318, -0.328388347648318, 0.232388347648318])

    r = ctx.u1 - 3
    ctx.check(r, [-1.20000000000000, 1.20000000000000, -0.360000000000000, 0.400000000000000, -0.240000000000000, 0.144000000000000])

    r = 3 - ctx.u1
    ctx.check(r, [1.20000000000000, -1.20000000000000, 0.360000000000000, -0.400000000000000, 0.240000000000000, -0.144000000000000])

    r = ctx.u1
    r -= ctx.u2
    ctx.check(r, [0.385786437626905, 1.55355339059327, -0.713553390593274, 0.488388347648318, -0.328388347648318, 0.232388347648318])

    r = ctx.u1
    r -= 3
    ctx.check(r, [-1.20000000000000, 1.20000000000000, -0.360000000000000, 0.400000000000000, -0.240000000000000, 0.144000000000000])


@pytest.mark.parametrize('ctx', **test_data)
def test_mul(ctx):
    r = ctx.u1 * ctx.u2
    ctx.check(r, [2.54558441227157, 1.06066017177982, 0.127279220613579, -0.441941738241592, 0.371231060122937, -0.210010714012405])

    r = ctx.u1 * 3
    ctx.check(r, [5.40000000000000, 3.60000000000000, -1.08000000000000, 1.20000000000000, -0.720000000000000, 0.432000000000000])

    r = 3 * ctx.u1
    ctx.check(r, [5.40000000000000, 3.60000000000000, -1.08000000000000, 1.20000000000000, -0.720000000000000, 0.432000000000000])

    r = ctx.u1
    r *= ctx.u2
    ctx.check(r, [2.54558441227157, 1.06066017177982, 0.127279220613579, -0.441941738241592, 0.371231060122937, -0.210010714012405])

    r = ctx.u1
    r *= 3
    ctx.check(r, [5.40000000000000, 3.60000000000000, -1.08000000000000, 1.20000000000000, -0.720000000000000, 0.432000000000000])


@pytest.mark.parametrize('ctx', **test_data)
def test_div(ctx):
    r = ctx.u1 / ctx.u2
    ctx.check(r, [1.27279220613579, 1.16672618895780, -0.572756492761104, 0.945755319837007, -0.684125810797985, 0.467751135754901])

    r = ctx.u1 / 3
    ctx.check(r, [0.600000000000000, 0.400000000000000, -0.120000000000000, 0.133333333333333, -0.0800000000000000, 0.0480000000000000])

    r = 3 / ctx.u1
    ctx.check(r, [1.66666666666667, -1.11111111111111, 0.333333333333333, 1.11111111111111, -0.222222222222222, 0])

    r = ctx.u1
    r /= ctx.u2
    ctx.check(r, [1.27279220613579, 1.16672618895780, -0.572756492761104, 0.945755319837007, -0.684125810797985, 0.467751135754901])

    r = ctx.u1
    r /= 3
    ctx.check(r, [0.600000000000000, 0.400000000000000, -0.120000000000000, 0.133333333333333, -0.0800000000000000, 0.0480000000000000])


@pytest.mark.parametrize('ctx', **test_data)
def test_reciprocal(ctx):
    r = np.reciprocal(ctx.u1)
    ctx.check(r, [0.555555555555556, -0.370370370370370, 0.111111111111111, 0.370370370370370, -0.0740740740740741, 0])


@pytest.mark.parametrize('ctx', **test_data)
def test_sqrt(ctx):
    r = np.sqrt(ctx.u1)
    ctx.check(r, [1.34164078649987, 0.447213595499958, -0.134164078649987, 0, -0.0447213595499958, 0.0402492235949962])


@pytest.mark.parametrize('ctx', **test_data)
def test_cbrt(ctx):
    r = np.cbrt(ctx.u1)
    ctx.check(r, [1.21644039911468, 0.270320088692151, -0.0810960266076453, -0.0300355654102390, -0.0180213392461434, 0.0216256070953721])


# trigonometric functions


@pytest.mark.parametrize('ctx', **test_data)
def test_cosh(ctx):
    r = np.cosh(ctx.u1)
    ctx.check(r, [3.10747317631727, 3.53060914571482, -1.05918274371444, 5.65163108913514, -2.04855024131202, 0.826401621136496])


@pytest.mark.parametrize('ctx', **test_data)
def test_sinh(ctx):
    r = np.sinh(ctx.u1)
    ctx.check(r, [2.94217428809568, 3.72896781158072, -1.11869034347422, 5.47972024538469, -2.01681285477348, 0.828781925126886])


@pytest.mark.parametrize('ctx', **test_data)
def test_tanh(ctx):
    r = np.tanh(ctx.u1)
    ctx.check(r, [0.946806012846268, 0.124270048845782, -0.0372810146537347, -0.240959761098066, 0.0598609234448416, -0.0105020741027055])


@pytest.mark.parametrize('ctx', **test_data)
def test_acosh(ctx):
    r = np.arccosh(ctx.u6)
    ctx.check(r, [1.74207758739717, 1.34764847402516, -0.404294542207549, 0.0492485216214053, -0.149539403888938, 0.125720729608191])


@pytest.mark.parametrize('ctx', **test_data)
def test_asinh(ctx):
    r = np.arcsinh(ctx.u7)
    ctx.check(r, [1.85189546405173, 1.08154501033879, -0.324463503101638, 0.617782395949683, -0.293489219818784, 0.152939466565963])


@pytest.mark.parametrize('ctx', **test_data)
def test_atanh(ctx):
    r = np.arctanh(ctx.u8)
    ctx.check(r, [1.8, 1.2, -0.36, 0.4, -0.24, 0.144])


@pytest.mark.parametrize('ctx', **test_data)
def test_exp(ctx):
    r = np.exp(ctx.u1)
    ctx.check(r, [6.04964746441295, 7.25957695729554, -2.17787308718866, 11.1313513345198, -4.06536309608550, 1.65518354626338])


@pytest.mark.parametrize('ctx', **test_data)
def test_log(ctx):
    r = np.log(ctx.u1)
    ctx.check(r, [0.587786664902119, 0.666666666666667, -0.200000000000000, -0.222222222222222, 0, 0.0400000000000000])

    r = ctx.u1.log(2)
    ctx.check(r, [0.847996906554950, 0.961796693925976, -0.288539008177793, -0.320598897975325, 0, 0.0577078016355585])


@pytest.mark.parametrize('ctx', **test_data)
def test_log2(ctx):
    r = np.log2(ctx.u1)
    ctx.check(r, [0.847996906554950, 0.961796693925976, -0.288539008177793, -0.320598897975325, 0, 0.0577078016355585])


@pytest.mark.parametrize('ctx', **test_data)
def test_log10(ctx):
    r = np.log10(ctx.u1)
    ctx.check(r, [0.255272505103306, 0.289529654602168, -0.0868588963806504, -0.0965098848673893, 0, 0.0173717792761301])<|MERGE_RESOLUTION|>--- conflicted
+++ resolved
@@ -348,16 +348,12 @@
             u.pad_right(5)
 
 
-<<<<<<< HEAD
-@pytest.mark.parametrize('ctx', **test_data)
-=======
 def test_eval():
     u = hj.DDScalar([1, 2, 3, 4, 5, 6, 7, 8, 9, 10])
     assert_equal(u.eval([11, 12, 13]), 5031.5)
 
 
-@pytest.mark.parametrize('ctx', [static_set, dynamic_set], ids=['static', 'dynamic'])
->>>>>>> ca259903
+@pytest.mark.parametrize('ctx', **test_data)
 def test_pad_right(ctx):
     u = ctx.u9
 
